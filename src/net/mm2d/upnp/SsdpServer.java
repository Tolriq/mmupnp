--- conflicted
+++ resolved
@@ -91,24 +91,17 @@
         if (mChannel != null) {
             close();
         }
-<<<<<<< HEAD
         mChannel = DatagramChannel.open(StandardProtocolFamily.INET);
         mChannel.setOption(StandardSocketOptions.SO_REUSEADDR, true);
         mChannel.bind(new InetSocketAddress(mBindPort));
         mChannel.setOption(StandardSocketOptions.IP_MULTICAST_IF, mInterface);
         mChannel.setOption(StandardSocketOptions.IP_MULTICAST_TTL, 4);
-=======
-        mSocket = new MulticastSocket(mBindPort);
-        mSocket.setNetworkInterface(mInterface);
-        mSocket.setTimeToLive(4);
->>>>>>> 8f6dfb83
     }
 
     /**
      * ソケットのクローズを行う
      */
     public void close() {
-<<<<<<< HEAD
         stop(true);
         if (mChannel != null) {
             try {
@@ -116,12 +109,6 @@
             } catch (final IOException ignored) {
             }
             mChannel = null;
-=======
-        stop(false);
-        if (mSocket != null) {
-            mSocket.close();
-            mSocket = null;
->>>>>>> 8f6dfb83
         }
     }
 
@@ -181,65 +168,39 @@
         }
     }
 
-<<<<<<< HEAD
-    public void send(byte[] message) {
+    /**
+     * このソケットを使用してメッセージ送信を行う。
+     *
+     * @param message 送信するメッセージ
+     */
+    public void send(@Nonnull byte[] message) {
         try {
             mChannel.send(ByteBuffer.wrap(message), SSDP_SO_ADDR);
-=======
-    /**
-     * このソケットを使用してメッセージ送信を行う。
-     *
-     * @param message 送信するメッセージ
-     */
-    public void send(@Nonnull byte[] message) {
-        try {
-            final DatagramPacket dp = new DatagramPacket(message, message.length, SSDP_SO_ADDR);
-            mSocket.send(dp);
->>>>>>> 8f6dfb83
         } catch (final IOException e) {
             Log.w(TAG, e);
         }
     }
 
-<<<<<<< HEAD
-    protected abstract void onReceive(InterfaceAddress ifa, InetAddress ia, byte[] data);
-
+    /**
+     * メッセージ受信後の処理、小クラスにより実装する。
+     *
+     * @param addr 受信したインターフェース
+     * @param pa 受信したパケットの送信元アドレス
+     * @param message 受信したデータ
+     */
+    protected abstract void onReceive(@Nonnull InterfaceAddress ifa, @Nonnull InetAddress pa,
+            @Nonnull byte[] data);
+
+    /**
+     * Joinを行う。
+     *
+     * 特定ポートにBindしていない（マルチキャスト受信ソケットでない）場合は何も行わない
+     *
+     * @throws IOException Joinコールにより発生
+     */
     private void joinGroup() throws IOException {
         if (mBindPort != 0) {
             mChannel.join(SSDP_INET_ADDR, mInterface);
-=======
-    /**
-     * メッセージ受信後の処理、小クラスにより実装する。
-     *
-     * @param addr 受信したインターフェース
-     * @param dp 受信したパケット
-     */
-    protected abstract void onReceive(@Nonnull InterfaceAddress addr, @Nonnull DatagramPacket dp);
-
-    /**
-     * Joinを行う。
-     *
-     * 特定ポートにBindしていない（マルチキャスト受信ソケットでない）場合は何も行わない
-     *
-     * @throws IOException Joinコールにより発生
-     */
-    private void joinGroup() throws IOException {
-        if (mBindPort != 0) {
-            mSocket.joinGroup(SSDP_INET_ADDR);
-        }
-    }
-
-    /**
-     * Leaveを行う。
-     *
-     * 特定ポートにBindしていない（マルチキャスト受信ソケットでない）場合は何も行わない
-     *
-     * @throws IOException Leaveコールにより発生
-     */
-    private void leaveGroup() throws IOException {
-        if (mBindPort != 0) {
-            mSocket.leaveGroup(SSDP_INET_ADDR);
->>>>>>> 8f6dfb83
         }
     }
 
@@ -255,8 +216,6 @@
 
         /**
          * 割り込みを行い、スレッドを終了させる。
-         *
-         * 現在はSocketを使用しているため割り込みは効果がない。
          */
         public void shutdownRequest() {
             mShutdownRequest = true;
@@ -270,28 +229,19 @@
                 final ByteBuffer buffer = ByteBuffer.allocate(1500);
                 while (!mShutdownRequest) {
                     try {
-<<<<<<< HEAD
                         final SocketAddress sa = mChannel.receive(buffer);
+                        if (mShutdownRequest) {
+                            break;
+                        }
                         final InetAddress ia = ((InetSocketAddress) sa).getAddress();
                         final byte[] data = new byte[buffer.position()];
                         buffer.flip();
                         buffer.get(data);
                         onReceive(mInterfaceAddress, ia, data);
                         buffer.clear();
-                    } catch (final SocketTimeoutException e) {
-                    }
-                }
-=======
-                        mSocket.receive(dp);
-                        if (mShutdownRequest) {
-                            break;
-                        }
-                        onReceive(mInterfaceAddress, dp);
                     } catch (final SocketTimeoutException ignored) {
                     }
                 }
-                leaveGroup();
->>>>>>> 8f6dfb83
             } catch (final IOException ignored) {
             }
         }
